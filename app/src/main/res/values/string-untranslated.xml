<?xml version="1.0" encoding="utf-8"?><!--
  ~ Copyright (c) 2019 DuckDuckGo
  ~
  ~ Licensed under the Apache License, Version 2.0 (the "License");
  ~ you may not use this file except in compliance with the License.
  ~ You may obtain a copy of the License at
  ~
  ~     http://www.apache.org/licenses/LICENSE-2.0
  ~
  ~ Unless required by applicable law or agreed to in writing, software
  ~ distributed under the License is distributed on an "AS IS" BASIS,
  ~ WITHOUT WARRANTIES OR CONDITIONS OF ANY KIND, either express or implied.
  ~ See the License for the specific language governing permissions and
  ~ limitations under the License.
  -->

<resources xmlns:tools="http://schemas.android.com/tools" tools:ignore="MissingTranslation">
    <!-- Download Manager problems -->
    <string name="downloadManagerDisabled">Download Manager is disabled</string>
    <string name="downloadManagerIncompatible">Download Manager not available on this device</string>
    <string name="enable">Enable</string>

    <!-- Notifications Drip Experiment -->
    <string name="dripA1Title">How anonymous is DuckDuckGo?</string>
    <string name="dripA2Title">Tired of being tracked online? We can help.</string>
    <string name="dripA1Description">Learn why DuckDuckGo is better than Incognito.</string>
    <string name="dripA2Description">Learn how DuckDuckGo keeps you private.</string>
    <string name="dripB1Title">Customize your app icon</string>
    <string name="dripB2Title">Instantly clear tabs &amp; browsing data</string>
    <string name="dripB1Description">Visit settings to choose a different icon theme.</string>
    <string name="dripB2Description">Simply tap the Fire Button by the address bar.</string>
    <string name="dripAButtonText">Show Me</string>
    <string name="dripBButtonText">Try It Out</string>

    <!-- Fireproof websites -->
    <string name="fireproofWebsiteLoginDialogTitle">Would you like to Fireproof %s?</string>
    <string name="fireproofWebsiteLoginDialogDescription">Fireproofing this site will keep you signed in after using the Fire Button.</string>
    <string name="fireproofWebsiteLoginDialogPositive">Fireproof</string>
    <string name="fireproofWebsiteLoginDialogNegative">Not now</string>
    <string name="fireproofWebsiteItemsSectionTitle">Websites</string>
    <string name="fireproofWebsiteToogleText">Ask When Signing In</string>
    <!-- !! String changed translate and replace !! -->
    <string name="fireproofWebsiteFeatureDescription">Websites rely on cookies to keep you signed in. When you Fireproof a site, cookies won\'t be erased and you\'ll stay signed in, even after using the Fire Button. We still block third-party trackers found on Fireproof websites.</string>

    <!-- Use Our App Flow -->
    <string name="useOurAppDialogText">Did you know the Facebook app can make requests for data even when you\'re not using it?&lt;br/&gt;&lt;br/&gt;Replace the app with a home screen shortcut that opens Facebook in DuckDuckGo. Then delete the Facebook app.</string>
    <string name="useOurAppDialogButtonText">Add Facebook Shortcut</string>
    <string name="useOurAppDialogCancelButtonText">Not Now</string>
    <string name="useOurAppNotificationTitle">Worried about Facebook tracking you?</string>
    <string name="useOurAppNotificationDescription">Here\'s a simple way to reduce its reach.</string>
    <string name="useOurAppShortcutAddedText">Success! %s has been added to your home screen.</string>
    <string name="useOurAppDeletionDialogText">Checking your feed in DuckDuckGo is a great alternative to using the Facebook app!&lt;br/&gt;&lt;br/&gt;But if the Facebook app is on your phone, it can make requests for data even when you\'re not using it.&lt;br/&gt;&lt;br/&gt;Prevent this by deleting it now!</string>

<<<<<<< HEAD
    <!--Fire button education-->
    <string name="daxClearDataCtaText">Now tap below to burn your browsing history. Give it a try! &#128071;</string>
=======
    <!-- Dos Attack error-->
    <string name="dosErrorMessage">Connection aborted. This website could be harmful to your device.</string>

    <!-- Dax Dialog, this string has changed. We have to translate and replace it!! -->
    <string name="daxMainNetworkOwnedCtaText">Heads up! Since %s owns %s, I can\'t stop them from seeing your activity here.&lt;br/&gt;&lt;br/&gt;But browse with me, and I can reduce what %s knows about you overall by blocking their trackers on lots of other sites.</string>

>>>>>>> d7a875e5
</resources><|MERGE_RESOLUTION|>--- conflicted
+++ resolved
@@ -42,6 +42,9 @@
     <!-- !! String changed translate and replace !! -->
     <string name="fireproofWebsiteFeatureDescription">Websites rely on cookies to keep you signed in. When you Fireproof a site, cookies won\'t be erased and you\'ll stay signed in, even after using the Fire Button. We still block third-party trackers found on Fireproof websites.</string>
 
+    <!--Fire button education-->
+    <string name="daxClearDataCtaText">Now tap below to burn your browsing history. Give it a try! &#128071;</string>
+
     <!-- Use Our App Flow -->
     <string name="useOurAppDialogText">Did you know the Facebook app can make requests for data even when you\'re not using it?&lt;br/&gt;&lt;br/&gt;Replace the app with a home screen shortcut that opens Facebook in DuckDuckGo. Then delete the Facebook app.</string>
     <string name="useOurAppDialogButtonText">Add Facebook Shortcut</string>
@@ -51,15 +54,9 @@
     <string name="useOurAppShortcutAddedText">Success! %s has been added to your home screen.</string>
     <string name="useOurAppDeletionDialogText">Checking your feed in DuckDuckGo is a great alternative to using the Facebook app!&lt;br/&gt;&lt;br/&gt;But if the Facebook app is on your phone, it can make requests for data even when you\'re not using it.&lt;br/&gt;&lt;br/&gt;Prevent this by deleting it now!</string>
 
-<<<<<<< HEAD
-    <!--Fire button education-->
-    <string name="daxClearDataCtaText">Now tap below to burn your browsing history. Give it a try! &#128071;</string>
-=======
     <!-- Dos Attack error-->
     <string name="dosErrorMessage">Connection aborted. This website could be harmful to your device.</string>
 
     <!-- Dax Dialog, this string has changed. We have to translate and replace it!! -->
     <string name="daxMainNetworkOwnedCtaText">Heads up! Since %s owns %s, I can\'t stop them from seeing your activity here.&lt;br/&gt;&lt;br/&gt;But browse with me, and I can reduce what %s knows about you overall by blocking their trackers on lots of other sites.</string>
-
->>>>>>> d7a875e5
 </resources>