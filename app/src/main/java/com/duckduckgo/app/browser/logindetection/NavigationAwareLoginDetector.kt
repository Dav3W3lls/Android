/*
 * Copyright (c) 2020 DuckDuckGo
 *
 * Licensed under the Apache License, Version 2.0 (the "License");
 * you may not use this file except in compliance with the License.
 * You may obtain a copy of the License at
 *
 *     http://www.apache.org/licenses/LICENSE-2.0
 *
 * Unless required by applicable law or agreed to in writing, software
 * distributed under the License is distributed on an "AS IS" BASIS,
 * WITHOUT WARRANTIES OR CONDITIONS OF ANY KIND, either express or implied.
 * See the License for the specific language governing permissions and
 * limitations under the License.
 */

package com.duckduckgo.app.browser.logindetection

import android.net.Uri
import androidx.core.net.toUri
import androidx.lifecycle.LiveData
import androidx.lifecycle.MutableLiveData
import com.duckduckgo.app.browser.WebNavigationStateChange
import com.duckduckgo.app.global.baseHost
import kotlinx.coroutines.*
import timber.log.Timber
import java.util.regex.Pattern
import javax.inject.Inject

interface NavigationAwareLoginDetector {
    val loginEventLiveData: LiveData<LoginDetected>
    fun onEvent(navigationEvent: NavigationEvent)
}

data class LoginDetected(val authLoginDomain: String, val forwardedToDomain: String)

sealed class NavigationEvent {
    sealed class UserAction : NavigationEvent() {
        object NavigateForward : UserAction()
        object NavigateBack : UserAction()
        object NewQuerySubmitted : UserAction()
        object Refresh : UserAction()
    }

    data class WebNavigationEvent(val navigationStateChange: WebNavigationStateChange) : NavigationEvent()
    object PageFinished : NavigationEvent()
    object GpcRedirect : NavigationEvent()
    data class LoginAttempt(val url: String) : NavigationEvent()
    data class Redirect(val url: String): NavigationEvent()
}

class AuthUrlDetector {
    private var signinPages = mapOf<String, Set<Pattern>>(
        Pair(
            "accounts.google.com", setOf(Pattern.compile("signin/v\\d.*/challenge"))
        ),
        Pair(
            "sso", setOf(Pattern.compile("duosecurity/getduo"))
        ),
        Pair(
            "amazon.com", setOf(Pattern.compile("ap/challenge"), Pattern.compile("ap/cvf/approval"))
        )
    )

    private var ssoProvider = mapOf<String, Set<Pattern>>(
        Pair(
            "sso", setOf(Pattern.compile("saml2/idp/SSOService"))
        )
    )

    private var authenticationDetector = mapOf<String, Set<Pattern>>(
        Pair(
            "accounts.google.com", setOf(Pattern.compile("o/oauth2/auth"), Pattern.compile("o/oauth2/v\\d.*/auth"))
        ),
        Pair(
            "appleid.apple.com", setOf(Pattern.compile("auth/authorize"))
        ),
        Pair(
            "amazon.com", setOf(Pattern.compile("ap/oa"))
        ),
        Pair(
            "auth.atlassian.com", setOf(Pattern.compile("authorize"))
        ),
        Pair(
            "facebook.com", setOf(Pattern.compile("/v\\d.*\\/dialog/oauth"), Pattern.compile("dialog/oauth"))
        ),
        Pair(
            "login.microsoftonline.com", setOf(Pattern.compile("common/oauth2/authorize"), Pattern.compile("common/oauth2/v2.0/authorize"))
        ),
        Pair(
            "linkedin.com", setOf(Pattern.compile("oauth/v\\d.*/authorization"))
        ),
        Pair(
            "github.com", setOf(Pattern.compile("login/oauth/authorize"))
        ),
        Pair(
            "api.twitter.com", setOf(Pattern.compile("oauth/authenticate"), Pattern.compile("oauth/authorize"))
        ),
        Pair(
            "duosecurity.com", setOf(Pattern.compile("oauth/v\\d.*/authorize"))
        )
    )

    fun isAuthUrl(forwardedToUri: ValidUrl): Boolean {
        authenticationDetector.keys
            .firstOrNull { forwardedToUri.host.contains(it) }
            ?.let { authenticationDetector[it] }
            ?.forEach {
                if (it.matcher(forwardedToUri.path.orEmpty()).find()) {
                    return true
                }
            }

        return false
    }

    fun is2FAStep(forwardedToUri: ValidUrl): Boolean {
        signinPages.keys
            .firstOrNull { forwardedToUri.host.contains(it) }
            ?.let { signinPages[it] }
            ?.forEach {
                if (it.matcher(forwardedToUri.path.orEmpty()).find()) {
                    return true
                }
            }

        return false
    }

    fun isSSOPage(forwardedToUri: ValidUrl): Boolean {
        ssoProvider.keys
            .firstOrNull { forwardedToUri.host.contains(it) }
            ?.let { ssoProvider[it] }
            ?.forEach {
                if (it.matcher(forwardedToUri.path.orEmpty()).find()) {
                    return true
                }
            }

        return false
    }
}

class NextPageLoginDetection @Inject constructor() : NavigationAwareLoginDetector {

    override val loginEventLiveData = MutableLiveData<LoginDetected>()
    private var loginAttempt: ValidUrl? = null
    private var gpcRefreshed = false

    private var urlToCheck: String? = null
    private var authDetectedHosts = mutableListOf<String>()
    private var loginDetectionJob: Job? = null
    private val authDetector: AuthUrlDetector = AuthUrlDetector()

    override fun onEvent(navigationEvent: NavigationEvent) {
        Timber.i("LoginDetectionDelegate $navigationEvent")
        return when (navigationEvent) {
            is NavigationEvent.PageFinished -> {
                Timber.i("LoginDetectionDelegate schedule Login detection Job for $urlToCheck")
                loginDetectionJob?.cancel()
                loginDetectionJob = GlobalScope.launch(Dispatchers.Main) {
                    delay(1000)
                    Timber.i("LoginDetectionDelegate execute Login detection Job for $urlToCheck")
                    if (urlToCheck.isNullOrBlank()) {
                        discardLoginAttempt()
                    } else {
                        when (val detectLogin = detectLogin(urlToCheck!!)) {
                            is LoginResult.Unknown -> {
                                Timber.i("LoginDetectionDelegate Unknown")
                                discardLoginAttempt()
                            }
                            is LoginResult.AuthFlow -> {
                                Timber.i("LoginDetectionDelegate AuthFlow")
                                authDetectedHosts.add(detectLogin.authLoginDomain)
                                Timber.i("LoginDetectionDelegate Auth domain added $authDetectedHosts")
                            }
                            is LoginResult.LoginDetected -> {
                                loginEventLiveData.value = LoginDetected(detectLogin.authLoginDomain, detectLogin.forwardedToDomain)
                                loginAttempt = null
                            }
                            is LoginResult.TwoFactorAuthFlow -> {
                                Timber.i("LoginDetectionDelegate TwoFactorAuthFlow")
                            }
                        }
                    }
                }
            }
            is NavigationEvent.WebNavigationEvent -> {
                handleNavigationEvent(navigationEvent)
            }
            is NavigationEvent.LoginAttempt -> {
                saveLoginAttempt(navigationEvent)
            }
            is NavigationEvent.UserAction -> {
                discardLoginAttempt()
            }
<<<<<<< HEAD
            is NavigationEvent.Redirect -> {
                loginDetectionJob?.cancel()
                val validUrl = Uri.parse(navigationEvent.url).getValidUrl() ?: return
                if (authDetector.isAuthUrl(validUrl) || authDetector.isSSOPage(validUrl)) {
                    authDetectedHosts.add(validUrl.host.removePrefix("www."))
                    Timber.i("LoginDetectionDelegate Auth domain added $authDetectedHosts")
                }
                return
=======
            is NavigationEvent.GpcRedirect -> {
                gpcRefreshed = true
>>>>>>> 1b217580
            }
        }
    }

    private fun saveLoginAttempt(navigationEvent: NavigationEvent.LoginAttempt) {
        Timber.i("LoginDetectionDelegate saveLoginAttempt $navigationEvent")
        loginAttempt = Uri.parse(navigationEvent.url).getValidUrl() ?: return
    }

    private fun discardLoginAttempt() {
<<<<<<< HEAD
        Timber.i("LoginDetectionDelegate discardLoginAttempt")
        urlToCheck = null
        loginAttempt = null
=======
        if (!gpcRefreshed) {
            gpcRefreshed = false
            loginAttempt = null
        }
>>>>>>> 1b217580
    }

    private fun handleNavigationEvent(navigationEvent: NavigationEvent.WebNavigationEvent) {
        return when (val navigationStateChange = navigationEvent.navigationStateChange) {
            is WebNavigationStateChange.NewPage -> {
                val baseHost = navigationStateChange.url.toUri().baseHost
                if(authDetectedHosts.firstOrNull { baseHost?.contains(it) == true } == null) {
                    Timber.i("LoginDetectionDelegate AuthFlow Cleared")
                    authDetectedHosts.clear()
                } else {
                    authDetectedHosts.add(baseHost!!)
                }
                cancelLoginJob()
                if (loginAttempt != null) {
                    //detectLogin(navigationStateChange.url)
                    urlToCheck = navigationStateChange.url
                    Timber.i("LoginDetectionDelegate urlToCheck $urlToCheck")
                }
                return
            }
            is WebNavigationStateChange.PageCleared -> discardLoginAttempt()
            is WebNavigationStateChange.UrlUpdated -> {
                cancelLoginJob()
                if (loginAttempt != null) {
                    //detectLogin(navigationStateChange.url)
                    urlToCheck = navigationStateChange.url
                    Timber.i("LoginDetectionDelegate urlToCheck $urlToCheck")
                }
                return
            }
            is WebNavigationStateChange.PageNavigationCleared -> discardLoginAttempt()
            is WebNavigationStateChange.Unchanged -> {
            }
            is WebNavigationStateChange.Other -> {
            }
        }
    }

    private fun cancelLoginJob() {
        Timber.i("LoginDetectionDelegate cancelled login detection job")
        loginDetectionJob?.cancel()
    }

    sealed class LoginResult {
        data class AuthFlow(val authLoginDomain: String) : LoginResult()
        data class TwoFactorAuthFlow(val loginDomain: String) : LoginResult()
        data class LoginDetected(val authLoginDomain: String, val forwardedToDomain: String) : LoginResult()
        object Unknown : LoginResult()
    }

    private fun detectLogin(forwardedToUrl: String): LoginResult {
        val validLoginAttempt = loginAttempt ?: return LoginResult.Unknown
        val forwardedToUri = Uri.parse(forwardedToUrl).getValidUrl() ?: return LoginResult.Unknown

        if(authDetectedHosts.firstOrNull { forwardedToUri.host.contains(it) } != null) return  LoginResult.AuthFlow(forwardedToUri.host)

        if (authDetector.isAuthUrl(forwardedToUri) || authDetectedHosts.contains(forwardedToUri.host)){
            return LoginResult.AuthFlow(forwardedToUri.host)
        }

        if(authDetector.is2FAStep(forwardedToUri)) return LoginResult.TwoFactorAuthFlow(forwardedToUri.host)

        Timber.i("LoginDetectionDelegate $validLoginAttempt vs $forwardedToUrl // $authDetectedHosts")
        if (validLoginAttempt.host != forwardedToUri.host || validLoginAttempt.path != forwardedToUri.path) {
            Timber.i("LoginDetectionDelegate LoginDetected*************************")
            return LoginResult.LoginDetected(validLoginAttempt.host, forwardedToUri.host)
        }

        return LoginResult.Unknown
    }
}

fun Uri.getValidUrl(): ValidUrl? {
    val validHost = host ?: return null
    return ValidUrl(validHost, path)
}

data class ValidUrl(
    val host: String,
    val path: String?
)<|MERGE_RESOLUTION|>--- conflicted
+++ resolved
@@ -194,7 +194,6 @@
             is NavigationEvent.UserAction -> {
                 discardLoginAttempt()
             }
-<<<<<<< HEAD
             is NavigationEvent.Redirect -> {
                 loginDetectionJob?.cancel()
                 val validUrl = Uri.parse(navigationEvent.url).getValidUrl() ?: return
@@ -203,10 +202,9 @@
                     Timber.i("LoginDetectionDelegate Auth domain added $authDetectedHosts")
                 }
                 return
-=======
+            }
             is NavigationEvent.GpcRedirect -> {
                 gpcRefreshed = true
->>>>>>> 1b217580
             }
         }
     }
@@ -217,16 +215,12 @@
     }
 
     private fun discardLoginAttempt() {
-<<<<<<< HEAD
-        Timber.i("LoginDetectionDelegate discardLoginAttempt")
-        urlToCheck = null
-        loginAttempt = null
-=======
         if (!gpcRefreshed) {
             gpcRefreshed = false
+            Timber.i("LoginDetectionDelegate discardLoginAttempt")
+            urlToCheck = null
             loginAttempt = null
         }
->>>>>>> 1b217580
     }
 
     private fun handleNavigationEvent(navigationEvent: NavigationEvent.WebNavigationEvent) {
